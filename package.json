--- conflicted
+++ resolved
@@ -17,16 +17,10 @@
     "llm",
     "openai",
     "anthropic",
-<<<<<<< HEAD
     "javascript",
     "typescript",
     "python",
-=======
->>>>>>> dc03c808
     "nodejs",
-    "javascript",
-    "typescript",
-    "python",
     "langchain"
   ],
   "author": "Mahesh Mali",
